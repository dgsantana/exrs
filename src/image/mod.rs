
//! Read and write an exr image.
//! Use `exr::image::simple` or `exr::image::full` for actually reading a complete image.

pub mod full;
pub mod simple;
pub mod rgba;

use crate::error::{UnitResult};


/// Specify how to write an exr image.
#[derive(Debug)]
pub struct WriteOptions<P: OnWriteProgress> {

    /// Enable multi-core compression.
    pub parallel_compression: bool,

    /// If enabled, writing an image throws errors
    /// for files that may look invalid to other exr readers.
    /// Should always be true. Only set this to false
    /// if you can risk never opening the file with another exr reader again,
    /// __ever__, really.
    pub pedantic: bool,

    /// Called occasionally while writing a file.
    /// The first argument is the progress, a float from 0 to 1.
    /// The second argument contains the total number of bytes written.
    /// May return `Error::Abort` to cancel writing the file.
    /// Can be a closure accepting a float and a usize, see `OnWriteProgress`.
    pub on_progress: P,
}

/// Specify how to read an exr image.
#[derive(Debug)]
pub struct ReadOptions<P: OnReadProgress> {

    /// Enable multi-core decompression.
    pub parallel_decompression: bool,

    /// Called occasionally while reading a file.
    /// The argument is the progress, a float from 0 to 1.
    /// May return `Error::Abort` to cancel reading the file.
    /// Can be a closure accepting a float, see `OnReadProgress`.
    pub on_progress: P,

    /// Reading an image is aborted if the memory required for the pixels is too large.
    /// The default value of 1GB avoids reading invalid files.
    pub max_pixel_bytes: Option<usize>,
}


/// A collection of preset `WriteOptions` values.
pub mod write_options {
    use super::*;

    /// High speed but also slightly higher memory requirements.
    pub fn default() -> WriteOptions<()> { self::high() }

    /// Higher speed, but slightly higher memory requirements, and __higher risk of incompatibility to other exr readers__.
    /// Only use this if you are confident that the file to write is valid.
    pub fn higher() -> WriteOptions<()> {
        WriteOptions {
            parallel_compression: true,
            pedantic: false,
            on_progress: (),
        }
    }

    /// High speed but also slightly higher memory requirements.
    pub fn high() -> WriteOptions<()> {
        WriteOptions {
            parallel_compression: true, pedantic: true,
            on_progress: (),
        }
    }

    /// Lower speed but also lower memory requirements.
    pub fn low() -> WriteOptions<()> {
        WriteOptions {
            parallel_compression: false, pedantic: true,
            on_progress: (),
        }
    }
}

/// A collection of preset `ReadOptions` values.
pub mod read_options {
    use super::*;

    const GIGABYTE: usize = 1_000_000_000;


    /// High speed but also slightly higher memory requirements.
    pub fn default() -> ReadOptions<()> { self::high() }

    /// High speed but also slightly higher memory requirements.
    /// Aborts reading images that would require more than 1GB of memory.
    pub fn high() -> ReadOptions<()> {
        ReadOptions {
            parallel_decompression: true,
            max_pixel_bytes: Some(GIGABYTE),
            on_progress: (),
        }
    }

    /// Lower speed but also lower memory requirements.
    /// Aborts reading images that would require more than 1GB of memory.
    pub fn low() -> ReadOptions<()> {
        ReadOptions {
            parallel_decompression: false,
            max_pixel_bytes: Some(GIGABYTE),
            on_progress: (),
        }
    }
}


/// Called occasionally when writing a file.
/// Implemented by any closure that matches `|progress: f32, bytes_written: usize| -> UnitResult`.
pub trait OnWriteProgress {

    /// The progress is a float from 0 to 1.
    /// May return `Error::Abort` to cancel writing the file.
    #[must_use]
    fn on_write_progressed(&mut self, progress: f32, bytes_written: usize) -> UnitResult;
}

/// Called occasionally when reading a file.
/// Implemented by any closure that matches `|progress: f32| -> UnitResult`.
pub trait OnReadProgress {

    /// The progress is a float from 0 to 1.
    /// May return `Error::Abort` to cancel reading the file.
    #[must_use]
    fn on_read_progressed(&mut self, progress: f32) -> UnitResult;
}

impl<F> OnWriteProgress for F where F: FnMut(f32, usize) -> UnitResult {
    #[inline] fn on_write_progressed(&mut self, progress: f32, bytes_written: usize) -> UnitResult { self(progress, bytes_written) }
}

impl<F> OnReadProgress for F where F: FnMut(f32) -> UnitResult {
    #[inline] fn on_read_progressed(&mut self, progress: f32) -> UnitResult { self(progress) }
}

impl OnWriteProgress for () {
    #[inline] fn on_write_progressed(&mut self, _progress: f32, _bytes_written: usize) -> UnitResult { Ok(()) }
}

impl OnReadProgress for () {
    #[inline] fn on_read_progressed(&mut self, _progress: f32) -> UnitResult { Ok(()) }
}

<<<<<<< HEAD

impl<'s> LineRefMut<'s> {

    /// Writes the samples (f16, f32, u32 values) into this line value reference.
    /// Use `write_samples` if there is not slice available.
    #[inline]
    #[must_use]
    pub fn write_samples_from_slice<T: crate::io::Data>(self, slice: &[T]) -> UnitResult {
        debug_assert_eq!(slice.len(), self.location.sample_count, "slice size does not match the line width");
        debug_assert_eq!(self.value.len(), self.location.sample_count * T::BYTE_SIZE, "sample type size does not match line byte size");

        T::write_slice(&mut Cursor::new(self.value), slice)
    }

    /// Iterate over all samples in this line, from left to right.
    /// The supplied `get_line` function returns the sample value
    /// for a given sample index within the line,
    /// which starts at zero for each individual line.
    /// Use `write_samples_from_slice` if you already have a slice of samples.
    #[inline]
    #[must_use]
    pub fn write_samples<T: crate::io::Data>(self, mut get_sample: impl FnMut(usize) -> T) -> UnitResult {
        debug_assert_eq!(self.value.len(), self.location.sample_count * T::BYTE_SIZE, "sample type size does not match line byte size");

        let mut write = Cursor::new(self.value);

        for index in 0..self.location.sample_count {
            T::write(get_sample(index), &mut write)?;
        }

        Ok(())
    }
}

impl LineRef<'_> {

    /// Read the samples (f16, f32, u32 values) from this line value reference.
    /// Use `read_samples` if there is not slice available.
    pub fn read_samples_into_slice<T: crate::io::Data>(self, slice: &mut [T]) -> UnitResult {
        debug_assert_eq!(slice.len(), self.location.sample_count, "slice size does not match the line width");
        debug_assert_eq!(self.value.len(), self.location.sample_count * T::BYTE_SIZE, "sample type size does not match line byte size");

        T::read_slice(&mut Cursor::new(self.value), slice)
    }

    /// Iterate over all samples in this line, from left to right.
    /// Use `read_sample_into_slice` if you already have a slice of samples.
    pub fn read_samples<T: crate::io::Data>(&self) -> impl Iterator<Item = Result<T>> + '_ {
        debug_assert_eq!(self.value.len(), self.location.sample_count * T::BYTE_SIZE, "sample type size does not match line byte size");

        let mut read = self.value.clone(); // FIXME deep data
        (0..self.location.sample_count).map(move |_| T::read(&mut read))
    }
}


/// Reads and decompresses all chunks of a file sequentially without seeking.
/// Will not skip any parts of the file. Does not buffer the reader, you should always pass a `BufReader`.
#[inline]
#[must_use]
pub fn read_all_lines_from_buffered<T>(
    read: impl Read + Send, // FIXME does not actually need to be send, only for parallel writing
    new: impl Fn(&[Header]) -> Result<T>,
    mut insert: impl FnMut(&mut T, &[Header], LineRef<'_>) -> UnitResult,
    options: ReadOptions<impl OnReadProgress>,
) -> Result<T>
{
    let insert = |value: &mut T, headers: &[Header], decompressed: UncompressedBlock| {
        let header = headers.get(decompressed.index.layer)
            .ok_or(Error::invalid("chunk index"))?;

        for (bytes, line) in decompressed.index.line_indices(header) {
            insert(value, headers, LineSlice { location: line, value: &decompressed.data[bytes] })?; // allows returning `Error::Abort`
        }

        Ok(())
    };

    read_all_tiles_from_buffered(read, new, insert, options)
}

/// Reads and decompresses all chunks of a file sequentially without seeking.
/// Will not skip any parts of the file. Does not buffer the reader, you should always pass a `BufReader`.
#[inline]
#[must_use]
pub fn read_all_tiles_from_buffered<T>(
    read: impl Read + Send, // FIXME does not actually need to be send, only for parallel writing
    new: impl Fn(&[Header]) -> Result<T>,
    mut insert: impl FnMut(&mut T, &[Header], UncompressedBlock) -> UnitResult,
    options: ReadOptions<impl OnReadProgress>,
) -> Result<T>
{
    let (meta_data, chunk_count, mut read_chunk) = self::read_all_compressed_chunks_from_buffered(read, options.max_pixel_bytes)?;
    let meta_data_ref = &meta_data;

    let read_chunks = std::iter::from_fn(move || read_chunk(meta_data_ref));
    let mut result = new(meta_data.headers.as_slice())?;

    for_decompressed_tiles_in_chunks(
        read_chunks, &meta_data,
        |meta, block| insert(&mut result, meta, block),
        chunk_count, options
    )?;

    Ok(result)
}


/// Reads and decompresses all desired chunks of a file sequentially, possibly seeking.
/// Will skip any parts of the file that do not match the specified filter condition.
/// Will never seek if the filter condition matches all chunks.
/// Does not buffer the reader, you should always pass a `BufReader`.
#[inline]
#[must_use]
pub fn read_filtered_lines_from_buffered<T>(
    read: impl Read + Seek + Send, // FIXME does not always need be Send
    new: impl Fn(&[Header]) -> Result<T>, // TODO put these into a trait?
    filter: impl Fn(&T, &Header, &TileIndices) -> bool,
    mut insert: impl FnMut(&mut T, &[Header], LineRef<'_>) -> UnitResult,
    options: ReadOptions<impl OnReadProgress>,
) -> Result<T>
{
    let insert = |value: &mut T, headers: &[Header], decompressed: UncompressedBlock| {
        let header = headers.get(decompressed.index.layer)
            .ok_or(Error::invalid("chunk index"))?;

        for (bytes, line) in decompressed.index.line_indices(header) {
            insert(value, headers, LineSlice { location: line, value: &decompressed.data[bytes] })?; // allows returning `Error::Abort`
        }

        Ok(())
    };

    read_filtered_tiles_from_buffered(read, new, filter, insert, options)
}


/// Reads ad decompresses all desired chunks of a file sequentially, possibly seeking.
/// Will skip any parts of the file that do not match the specified filter condition.
/// Will never seek if the filter condition matches all chunks.
/// Does not buffer the reader, you should always pass a `BufReader`.
#[inline]
#[must_use]
pub fn read_filtered_tiles_from_buffered<T>(
    read: impl Read + Seek + Send, // FIXME does not always need be Send
    new: impl FnOnce(&[Header]) -> Result<T>, // TODO put these into a trait?
    filter: impl Fn(&T, &Header, &TileIndices) -> bool,
    mut insert: impl FnMut(&mut T, &[Header], UncompressedBlock) -> UnitResult,
    options: ReadOptions<impl OnReadProgress>,
) -> Result<T>
{
    let (meta_data, mut value, chunk_count, mut read_chunk) = {
        self::read_filtered_chunks_from_buffered(read, new, filter, options.max_pixel_bytes)?
    };

    for_decompressed_tiles_in_chunks(
        std::iter::from_fn(|| read_chunk(&meta_data)), &meta_data,
        |meta, line| insert(&mut value, meta, line),
        chunk_count, options
    )?;

    Ok(value)
}

/// Iterates through all lines of all supplied chunks.
/// Decompresses the chunks either in parallel or sequentially.
#[inline]
#[must_use]
fn for_decompressed_tiles_in_chunks(
    chunks: impl Send + Iterator<Item = Result<Chunk>>,
    meta_data: &MetaData,
    mut for_each: impl FnMut(&[Header], UncompressedBlock) -> UnitResult,
    total_chunk_count: usize,
    mut options: ReadOptions<impl OnReadProgress>,
) -> UnitResult
{
    // TODO bit-vec keep check that all pixels have been read?
    let has_compression = meta_data.headers.iter() // do not use parallel stuff for uncompressed images
        .any(|header| header.compression != Compression::Uncompressed);

    let mut processed_chunk_count = 0;

    if options.parallel_decompression && has_compression {
        let (sender, receiver) = std::sync::mpsc::channel();

        chunks.par_bridge()
            .map(|chunk| UncompressedBlock::decompress_chunk(chunk?, &meta_data))
            .try_for_each_with(sender, |sender, result| {
                result.map(|block: UncompressedBlock| sender.send(block).expect("threading error"))
            })?;

        for decompressed in receiver {
            options.on_progress.on_read_progressed(processed_chunk_count as f32 / total_chunk_count as f32)?;
            processed_chunk_count += 1;

            for_each(meta_data.headers.as_slice(), decompressed)?; // allows returning `Error::Abort`
        }

        Ok(())
    }
    else {
        for chunk in chunks {
            options.on_progress.on_read_progressed(processed_chunk_count as f32 / total_chunk_count as f32)?;
            processed_chunk_count += 1;

            let decompressed = UncompressedBlock::decompress_chunk(chunk?, &meta_data)?;
            for_each(meta_data.headers.as_slice(), decompressed)?; // allows returning `Error::Abort`
        }

        Ok(())
    }
}

/// Read all chunks without seeking.
/// Returns the meta data, number of chunks, and a compressed chunk reader.
/// Does not buffer the reader, you should always pass a `BufReader`.
#[inline]
#[must_use]
pub fn read_all_compressed_chunks_from_buffered<'m>(
    read: impl Read + Send, // FIXME does not actually need to be send, only for parallel writing
    max_pixel_bytes: Option<usize>,
) -> Result<(MetaData, usize, impl FnMut(&'m MetaData) -> Option<Result<Chunk>>)>
{
    let mut read = PeekRead::new(read);
    let meta_data = MetaData::read_from_buffered_peekable(&mut read, max_pixel_bytes)?;
    let mut remaining_chunk_count = usize::try_from(MetaData::skip_offset_tables(&mut read, &meta_data.headers)?)
        .expect("too large chunk count for this machine");

    Ok((meta_data, remaining_chunk_count, move |meta_data| {
        if remaining_chunk_count > 0 {
            remaining_chunk_count -= 1;
            Some(Chunk::read(&mut read, meta_data))
        }
        else {
            None
        }
    }))
}


/// Read all desired chunks, possibly seeking. Skips all chunks that do not match the filter.
/// Returns the compressed chunks. Does not buffer the reader, you should always pass a `BufReader`.
// TODO this must be tested more
#[inline]
#[must_use]
pub fn read_filtered_chunks_from_buffered<'m, T>(
    read: impl Read + Seek + Send, // FIXME does not always need be Send
    new: impl FnOnce(&[Header]) -> Result<T>,
    filter: impl Fn(&T, &Header, &TileIndices) -> bool,
    max_pixel_bytes: Option<usize>,
) -> Result<(MetaData, T, usize, impl FnMut(&'m MetaData) -> Option<Result<Chunk>>)>
{
    let skip_read = Tracking::new(read);
    let mut read = PeekRead::new(skip_read);
    let meta_data = MetaData::read_from_buffered_peekable(&mut read, max_pixel_bytes)?;

    let value = new(meta_data.headers.as_slice())?;

    let offset_tables = MetaData::read_offset_tables(&mut read, &meta_data.headers)?;

    let mut offsets = Vec::with_capacity(meta_data.headers.len() * 32);
    for (header_index, header) in meta_data.headers.iter().enumerate() { // offset tables are stored same order as headers
        for (block_index, block) in header.blocks_increasing_y_order().enumerate() { // in increasing_y order
            if filter(&value, header, &block) {
                offsets.push(offset_tables[header_index][block_index]) // safe indexing from `enumerate()`
            }
        };
    }

    offsets.sort(); // enables reading continuously if possible (is probably already sorted)
    let mut offsets = offsets.into_iter();
    let block_count = offsets.len();

    Ok((meta_data, value, block_count, move |meta_data| {
        offsets.next().map(|offset|{
            read.skip_to(usize::try_from(offset).expect("too large chunk position for this machine"))?; // no-op for seek at current position, uses skip_bytes for small amounts
            Chunk::read(&mut read, meta_data)
        })
    }))
}



/// Iterate over all uncompressed blocks of an image.
/// The image contents are collected by the `get_line` function parameter.
/// Returns blocks in `LineOrder::Increasing`, unless the line order is requested to be decreasing.
#[inline]
#[must_use]
pub fn uncompressed_image_blocks_ordered<'l>(
    meta_data: &'l MetaData,
    get_tile: &'l (impl 'l + Sync + (Fn(&[Header], BlockIndex) -> Vec<u8>)) // TODO reduce sync requirements, at least if parrallel is false
) -> impl 'l + Iterator<Item = Result<(usize, UncompressedBlock)>> + Send // TODO reduce sync requirements, at least if parrallel is false
{
    meta_data.headers.iter().enumerate()
        .flat_map(move |(layer_index, header)|{
            header.enumerate_ordered_blocks().map(move |(chunk_index, tile)|{
                let data_indices = header.get_absolute_block_pixel_coordinates(tile.location).expect("tile coordinate bug");

                let block_indices = BlockIndex {
                    layer: layer_index, level: tile.location.level_index,
                    pixel_position: data_indices.position.to_usize("data indices start").expect("data index bug"),
                    pixel_size: data_indices.size,
                };

                let block_bytes = get_tile(meta_data.headers.as_slice(), block_indices);

                // byte length is validated in block::compress_to_chunk
                Ok((chunk_index, UncompressedBlock {
                    index: block_indices,
                    data: block_bytes
                }))
            })
        })
}



/// Compress all chunks in the image described by `meta_data` and `get_line`.
/// Calls `write_chunk` for each compressed chunk, while respecting the `line_order` of the image.
///
/// Attention: Currently, using multi-core compression with `LineOrder::Increasing` or `LineOrder::Decreasing` in any header
/// will allocate large amounts of memory while writing the file. Use unspecified line order for lower memory usage.
#[inline]
#[must_use]
pub fn for_compressed_blocks_in_image(
    meta_data: &MetaData, get_tile: impl Sync + Fn(&[Header], BlockIndex) -> Vec<u8>,
    parallel: bool, mut write_chunk: impl FnMut(usize, Chunk) -> UnitResult
) -> UnitResult
{
    let blocks = uncompressed_image_blocks_ordered(meta_data, &get_tile);

    let parallel = parallel && meta_data.headers.iter() // do not use parallel stuff for uncompressed images
        .any(|header| header.compression != Compression::Uncompressed);

    let requires_sorting = meta_data.headers.iter()
        .any(|header| header.line_order != LineOrder::Unspecified);


    if parallel {
        let (sender, receiver) = std::sync::mpsc::channel();

        blocks.par_bridge()
            .map(|result| Ok({
                let (chunk_index, block) = result?;
                let block = block.compress_to_chunk(meta_data)?;
                (chunk_index, block)
            }))
            .try_for_each_with(sender, |sender, result: Result<(usize, Chunk)>| {
                result.map(|block| sender.send(block).expect("threading error"))
            })?;

        if !requires_sorting {
            // FIXME does the original openexr library support unspecified line orders that have mixed up headers???
            //       Or must the header order always be contiguous without overlaps?
            for (chunk_index, compressed_chunk) in receiver {
                write_chunk(chunk_index, compressed_chunk)?;
            }
        }

        // write parallel chunks with sorting
        else {

            // the block indices, in the order which must be apparent in the file
            let mut expected_id_order = meta_data.headers.iter().enumerate()
                .flat_map(|(layer, header)| header.enumerate_ordered_blocks().map(move |(chunk, _)| (layer, chunk)));

            // the next id, pulled from expected_id_order: the next block that must be written
            let mut next_id = expected_id_order.next();

            // set of blocks that have been compressed but not written yet
            let mut pending_blocks = BTreeMap::new();

            // receive the compressed blocks
            for (chunk_index, compressed_chunk) in receiver {
                pending_blocks.insert((compressed_chunk.layer_index, chunk_index), compressed_chunk);

                // write all pending blocks that are immediate successors
                while let Some(pending_chunk) = next_id.as_ref().and_then(|id| pending_blocks.remove(id)) {
                    let pending_chunk_index = next_id.unwrap().1; // must be safe in this branch
                    write_chunk(pending_chunk_index, pending_chunk)?;
                    next_id = expected_id_order.next();
                }
            }

            assert!(expected_id_order.next().is_none(), "expected more blocks bug");
            assert_eq!(pending_blocks.len(), 0, "pending blocks left after processing bug");
        }
    }

    else {
        for result in blocks {
            let (chunk_index, uncompressed_block) = result?; // enable `Error::Abort`
            let chunk = uncompressed_block.compress_to_chunk(meta_data)?;
            write_chunk(chunk_index, chunk)?;
        }
    }

    Ok(())
}


/// Compresses and writes all lines of an image described by `meta_data` and `get_line` to the writer.
/// Flushes the writer to explicitly handle all errors.
///
/// Attention: Currently, using multi-core compression with `LineOrder::Increasing` or `LineOrder::Decreasing` in any header
/// can potentially allocate large amounts of memory while writing the file. Use unspecified line order for lower memory usage.
///
/// Does not buffer the writer, you should always pass a `BufWriter`.
/// If pedantic, throws errors for files that may produce errors in other exr readers.
#[inline]
#[must_use]
pub fn write_all_lines_to_buffered(
    write: impl Write + Seek, meta_data: MetaData,
    get_line: impl Sync + Fn(&[Header], LineRefMut<'_>), // TODO put these three parameters into a trait?  // TODO why is this sync or send????
    options: WriteOptions<impl OnWriteProgress>,
) -> UnitResult
{
    let get_block = |headers: &[Header], block_index: BlockIndex| {
        let header: &Header = &headers.get(block_index.layer).expect("invalid block index");

        let bytes = block_index.pixel_size.area() * header.channels.bytes_per_pixel;
        let mut block_bytes = vec![0_u8; bytes];

        for (byte_range, line_index) in block_index.line_indices(header) {
            get_line(headers, LineRefMut {
                value: &mut block_bytes[byte_range],
                location: line_index,
            });
        }

        block_bytes
    };

    write_all_tiles_to_buffered(write, meta_data, get_block, options)
}

/// Compresses and writes all lines of an image described by `meta_data` and `get_line` to the writer.
/// Flushes the writer to explicitly handle all errors.
///
/// Attention: Currently, using multi-core compression with `LineOrder::Increasing` or `LineOrder::Decreasing` in any header
/// can potentially allocate large amounts of memory while writing the file. Use unspecified line order for lower memory usage.
///
/// Does not buffer the writer, you should always pass a `BufWriter`.
/// If pedantic, throws errors for files that may produce errors in other exr readers.
#[inline]
#[must_use]
pub fn write_all_tiles_to_buffered(
    write: impl Write + Seek,
    mut meta_data: MetaData,
    get_tile: impl Sync + Fn(&[Header], BlockIndex) -> Vec<u8>, // TODO put these three parameters into a trait?  // TODO why is this sync or send????
    mut options: WriteOptions<impl OnWriteProgress>,
) -> UnitResult
{
    let has_compression = meta_data.headers.iter() // TODO cache this in MetaData.has_compression?
        .any(|header| header.compression != Compression::Uncompressed);

    // if non-parallel compression, we always use increasing order anyways
    if !options.parallel_compression || !has_compression {
        for header in &mut meta_data.headers {
            if header.line_order == LineOrder::Unspecified {
                header.line_order = LineOrder::Increasing;
            }
        }
    }

    let mut write = Tracking::new(write);
    meta_data.write_validating_to_buffered(&mut write, options.pedantic)?; // also validates meta data

    let offset_table_start_byte = write.byte_position();

    // skip offset tables for now
    let offset_table_size: usize = meta_data.headers.iter()
        .map(|header| header.chunk_count).sum();

    write.seek_write_to(write.byte_position() + offset_table_size * std::mem::size_of::<u64>())?;

    let mut offset_tables: Vec<Vec<u64>> = meta_data.headers.iter()
        .map(|header| vec![0; header.chunk_count]).collect();

    let total_chunk_count = offset_table_size as f32;
    let mut processed_chunk_count = 0; // very simple on_progress feedback

    // line order is respected in here
    for_compressed_blocks_in_image(&meta_data, get_tile, options.parallel_compression, |chunk_index, chunk|{
        offset_tables[chunk.layer_index][chunk_index] = write.byte_position() as u64; // safe indices from `enumerate()`
        chunk.write(&mut write, meta_data.headers.as_slice())?;

        options.on_progress.on_write_progressed(
            processed_chunk_count as f32 / total_chunk_count, write.byte_position()
        )?;

        processed_chunk_count += 1;
        Ok(())
    })?;

    // write all offset tables
    write.seek_write_to(offset_table_start_byte)?;

    for offset_table in offset_tables {
        u64::write_slice(&mut write, offset_table.as_slice())?;
    }

    write.flush()?; // make sure we catch all (possibly delayed) io errors before returning

    Ok(())
}


impl BlockIndex {

    /// Iterates the lines of this block index in interleaved fashion:
    /// For each line in this block, this iterator steps once through each channel.
    /// This is how lines are stored in a pixel data block.
    ///
    /// Does not check whether `self.layer_index`, `self.level`, `self.size` and `self.position` are valid indices.__
    // TODO be sure this cannot produce incorrect data, as this is not further checked but only handled with panics
    #[inline]
    #[must_use]
    pub fn line_indices(&self, header: &Header) -> impl Iterator<Item=(Range<usize>, LineIndex)> {
        struct LineIter {
            layer: usize, level: Vec2<usize>, width: usize,
            end_y: usize, x: usize, channel_sizes: SmallVec<[usize; 8]>,
            byte: usize, channel: usize, y: usize,
        };

        // FIXME what about sub sampling??

        impl Iterator for LineIter {
            type Item = (Range<usize>, LineIndex);

            fn next(&mut self) -> Option<Self::Item> {
                if self.y < self.end_y {

                    // compute return value before incrementing
                    let byte_len = self.channel_sizes[self.channel];
                    let return_value = (
                        (self.byte .. self.byte + byte_len),
                        LineIndex {
                            channel: self.channel,
                            layer: self.layer,
                            level: self.level,
                            position: Vec2(self.x, self.y),
                            sample_count: self.width,
                        }
                    );

                    { // increment indices
                        self.byte += byte_len;
                        self.channel += 1;

                        if self.channel == self.channel_sizes.len() {
                            self.channel = 0;
                            self.y += 1;
                        }
                    }

                    Some(return_value)
                }

                else {
                    None
                }
            }
        }

        let channel_line_sizes: SmallVec<[usize; 8]> = header.channels.list.iter()
            .map(move |channel| self.pixel_size.0 * channel.sample_type.bytes_per_sample()) // FIXME is it fewer samples per tile or just fewer tiles for sampled images???
            .collect();

        LineIter {
            layer: self.layer,
            level: self.level,
            width: self.pixel_size.0,
            x: self.pixel_position.0,
            end_y: self.pixel_position.1 + self.pixel_size.1,
            channel_sizes: channel_line_sizes,

            byte: 0,
            channel: 0,
            y: self.pixel_position.1
        }
    }
}

impl UncompressedBlock {

    /// Decompress the possibly compressed chunk and returns an `UncompressedBlock`.
    // for uncompressed data, the ByteVec in the chunk is moved all the way
    #[inline]
    #[must_use]
    pub fn decompress_chunk(chunk: Chunk, meta_data: &MetaData) -> Result<Self> {
        let header: &Header = meta_data.headers.get(chunk.layer_index)
            .ok_or(Error::invalid("chunk layer index"))?;

        let tile_data_indices = header.get_block_data_indices(&chunk.block)?;
        let absolute_indices = header.get_absolute_block_pixel_coordinates(tile_data_indices)?;

        absolute_indices.validate(Some(header.data_size))?;

        match chunk.block {
            Block::Tile(TileBlock { compressed_pixels, .. }) |
            Block::ScanLine(ScanLineBlock { compressed_pixels, .. }) => Ok(UncompressedBlock {
                data: header.compression.decompress_image_section(header, compressed_pixels, absolute_indices)?,
                index: BlockIndex {
                    layer: chunk.layer_index,
                    pixel_position: absolute_indices.position.to_usize("data indices start")?,
                    level: tile_data_indices.level_index,
                    pixel_size: absolute_indices.size,
                }
            }),

            _ => return Err(Error::unsupported("deep data not supported yet"))
        }
    }

    /// Consume this block by compressing it, returning a `Chunk`.
    // for uncompressed data, the ByteVec in the chunk is moved all the way
    #[inline]
    #[must_use]
    pub fn compress_to_chunk(self, meta_data: &MetaData) -> Result<Chunk> {
        let UncompressedBlock { data, index } = self;

        let header: &Header = meta_data.headers.get(index.layer)
            .expect("block layer index bug");

        let block_indices = TileCoordinates {
            tile_index: index.pixel_position / header.default_block_pixel_size(), // TODO this calculation should be done elswhere
            level_index: index.level,
        };

        let pixel_coordinates = header.get_absolute_block_pixel_coordinates(block_indices)?;

        debug_assert_eq!(data.len(), header.channels.bytes_per_pixel * self.index.pixel_size.area(), "data vector to compress has wrong size"); // TODO sampling??
        let compressed_data = header.compression.compress_image_section(header, data, pixel_coordinates)?; // TODO test with mip levels and such

        let block = match header.blocks {
            Blocks::ScanLines => Block::ScanLine(ScanLineBlock {
                compressed_pixels: compressed_data,

                // FIXME this calculation should not be made here but elsewhere instead (in meta::header?)
                y_coordinate: usize_to_i32(index.pixel_position.1) + header.own_attributes.data_position.1,
            }),

            Blocks::Tiles(tiles) => Block::Tile(TileBlock {
                compressed_pixels: compressed_data,
                coordinates: TileCoordinates {
                    // FIXME this calculation should not be made here but elsewhere instead (in meta::header?)
                    tile_index: index.pixel_position / tiles.tile_size,
                    level_index: index.level,
                },
            }),
        };

        Ok(Chunk {
            layer_index: index.layer,
            block,
        })
    }
}
=======
>>>>>>> 89d3a420
<|MERGE_RESOLUTION|>--- conflicted
+++ resolved
@@ -152,665 +152,3 @@
     #[inline] fn on_read_progressed(&mut self, _progress: f32) -> UnitResult { Ok(()) }
 }
 
-<<<<<<< HEAD
-
-impl<'s> LineRefMut<'s> {
-
-    /// Writes the samples (f16, f32, u32 values) into this line value reference.
-    /// Use `write_samples` if there is not slice available.
-    #[inline]
-    #[must_use]
-    pub fn write_samples_from_slice<T: crate::io::Data>(self, slice: &[T]) -> UnitResult {
-        debug_assert_eq!(slice.len(), self.location.sample_count, "slice size does not match the line width");
-        debug_assert_eq!(self.value.len(), self.location.sample_count * T::BYTE_SIZE, "sample type size does not match line byte size");
-
-        T::write_slice(&mut Cursor::new(self.value), slice)
-    }
-
-    /// Iterate over all samples in this line, from left to right.
-    /// The supplied `get_line` function returns the sample value
-    /// for a given sample index within the line,
-    /// which starts at zero for each individual line.
-    /// Use `write_samples_from_slice` if you already have a slice of samples.
-    #[inline]
-    #[must_use]
-    pub fn write_samples<T: crate::io::Data>(self, mut get_sample: impl FnMut(usize) -> T) -> UnitResult {
-        debug_assert_eq!(self.value.len(), self.location.sample_count * T::BYTE_SIZE, "sample type size does not match line byte size");
-
-        let mut write = Cursor::new(self.value);
-
-        for index in 0..self.location.sample_count {
-            T::write(get_sample(index), &mut write)?;
-        }
-
-        Ok(())
-    }
-}
-
-impl LineRef<'_> {
-
-    /// Read the samples (f16, f32, u32 values) from this line value reference.
-    /// Use `read_samples` if there is not slice available.
-    pub fn read_samples_into_slice<T: crate::io::Data>(self, slice: &mut [T]) -> UnitResult {
-        debug_assert_eq!(slice.len(), self.location.sample_count, "slice size does not match the line width");
-        debug_assert_eq!(self.value.len(), self.location.sample_count * T::BYTE_SIZE, "sample type size does not match line byte size");
-
-        T::read_slice(&mut Cursor::new(self.value), slice)
-    }
-
-    /// Iterate over all samples in this line, from left to right.
-    /// Use `read_sample_into_slice` if you already have a slice of samples.
-    pub fn read_samples<T: crate::io::Data>(&self) -> impl Iterator<Item = Result<T>> + '_ {
-        debug_assert_eq!(self.value.len(), self.location.sample_count * T::BYTE_SIZE, "sample type size does not match line byte size");
-
-        let mut read = self.value.clone(); // FIXME deep data
-        (0..self.location.sample_count).map(move |_| T::read(&mut read))
-    }
-}
-
-
-/// Reads and decompresses all chunks of a file sequentially without seeking.
-/// Will not skip any parts of the file. Does not buffer the reader, you should always pass a `BufReader`.
-#[inline]
-#[must_use]
-pub fn read_all_lines_from_buffered<T>(
-    read: impl Read + Send, // FIXME does not actually need to be send, only for parallel writing
-    new: impl Fn(&[Header]) -> Result<T>,
-    mut insert: impl FnMut(&mut T, &[Header], LineRef<'_>) -> UnitResult,
-    options: ReadOptions<impl OnReadProgress>,
-) -> Result<T>
-{
-    let insert = |value: &mut T, headers: &[Header], decompressed: UncompressedBlock| {
-        let header = headers.get(decompressed.index.layer)
-            .ok_or(Error::invalid("chunk index"))?;
-
-        for (bytes, line) in decompressed.index.line_indices(header) {
-            insert(value, headers, LineSlice { location: line, value: &decompressed.data[bytes] })?; // allows returning `Error::Abort`
-        }
-
-        Ok(())
-    };
-
-    read_all_tiles_from_buffered(read, new, insert, options)
-}
-
-/// Reads and decompresses all chunks of a file sequentially without seeking.
-/// Will not skip any parts of the file. Does not buffer the reader, you should always pass a `BufReader`.
-#[inline]
-#[must_use]
-pub fn read_all_tiles_from_buffered<T>(
-    read: impl Read + Send, // FIXME does not actually need to be send, only for parallel writing
-    new: impl Fn(&[Header]) -> Result<T>,
-    mut insert: impl FnMut(&mut T, &[Header], UncompressedBlock) -> UnitResult,
-    options: ReadOptions<impl OnReadProgress>,
-) -> Result<T>
-{
-    let (meta_data, chunk_count, mut read_chunk) = self::read_all_compressed_chunks_from_buffered(read, options.max_pixel_bytes)?;
-    let meta_data_ref = &meta_data;
-
-    let read_chunks = std::iter::from_fn(move || read_chunk(meta_data_ref));
-    let mut result = new(meta_data.headers.as_slice())?;
-
-    for_decompressed_tiles_in_chunks(
-        read_chunks, &meta_data,
-        |meta, block| insert(&mut result, meta, block),
-        chunk_count, options
-    )?;
-
-    Ok(result)
-}
-
-
-/// Reads and decompresses all desired chunks of a file sequentially, possibly seeking.
-/// Will skip any parts of the file that do not match the specified filter condition.
-/// Will never seek if the filter condition matches all chunks.
-/// Does not buffer the reader, you should always pass a `BufReader`.
-#[inline]
-#[must_use]
-pub fn read_filtered_lines_from_buffered<T>(
-    read: impl Read + Seek + Send, // FIXME does not always need be Send
-    new: impl Fn(&[Header]) -> Result<T>, // TODO put these into a trait?
-    filter: impl Fn(&T, &Header, &TileIndices) -> bool,
-    mut insert: impl FnMut(&mut T, &[Header], LineRef<'_>) -> UnitResult,
-    options: ReadOptions<impl OnReadProgress>,
-) -> Result<T>
-{
-    let insert = |value: &mut T, headers: &[Header], decompressed: UncompressedBlock| {
-        let header = headers.get(decompressed.index.layer)
-            .ok_or(Error::invalid("chunk index"))?;
-
-        for (bytes, line) in decompressed.index.line_indices(header) {
-            insert(value, headers, LineSlice { location: line, value: &decompressed.data[bytes] })?; // allows returning `Error::Abort`
-        }
-
-        Ok(())
-    };
-
-    read_filtered_tiles_from_buffered(read, new, filter, insert, options)
-}
-
-
-/// Reads ad decompresses all desired chunks of a file sequentially, possibly seeking.
-/// Will skip any parts of the file that do not match the specified filter condition.
-/// Will never seek if the filter condition matches all chunks.
-/// Does not buffer the reader, you should always pass a `BufReader`.
-#[inline]
-#[must_use]
-pub fn read_filtered_tiles_from_buffered<T>(
-    read: impl Read + Seek + Send, // FIXME does not always need be Send
-    new: impl FnOnce(&[Header]) -> Result<T>, // TODO put these into a trait?
-    filter: impl Fn(&T, &Header, &TileIndices) -> bool,
-    mut insert: impl FnMut(&mut T, &[Header], UncompressedBlock) -> UnitResult,
-    options: ReadOptions<impl OnReadProgress>,
-) -> Result<T>
-{
-    let (meta_data, mut value, chunk_count, mut read_chunk) = {
-        self::read_filtered_chunks_from_buffered(read, new, filter, options.max_pixel_bytes)?
-    };
-
-    for_decompressed_tiles_in_chunks(
-        std::iter::from_fn(|| read_chunk(&meta_data)), &meta_data,
-        |meta, line| insert(&mut value, meta, line),
-        chunk_count, options
-    )?;
-
-    Ok(value)
-}
-
-/// Iterates through all lines of all supplied chunks.
-/// Decompresses the chunks either in parallel or sequentially.
-#[inline]
-#[must_use]
-fn for_decompressed_tiles_in_chunks(
-    chunks: impl Send + Iterator<Item = Result<Chunk>>,
-    meta_data: &MetaData,
-    mut for_each: impl FnMut(&[Header], UncompressedBlock) -> UnitResult,
-    total_chunk_count: usize,
-    mut options: ReadOptions<impl OnReadProgress>,
-) -> UnitResult
-{
-    // TODO bit-vec keep check that all pixels have been read?
-    let has_compression = meta_data.headers.iter() // do not use parallel stuff for uncompressed images
-        .any(|header| header.compression != Compression::Uncompressed);
-
-    let mut processed_chunk_count = 0;
-
-    if options.parallel_decompression && has_compression {
-        let (sender, receiver) = std::sync::mpsc::channel();
-
-        chunks.par_bridge()
-            .map(|chunk| UncompressedBlock::decompress_chunk(chunk?, &meta_data))
-            .try_for_each_with(sender, |sender, result| {
-                result.map(|block: UncompressedBlock| sender.send(block).expect("threading error"))
-            })?;
-
-        for decompressed in receiver {
-            options.on_progress.on_read_progressed(processed_chunk_count as f32 / total_chunk_count as f32)?;
-            processed_chunk_count += 1;
-
-            for_each(meta_data.headers.as_slice(), decompressed)?; // allows returning `Error::Abort`
-        }
-
-        Ok(())
-    }
-    else {
-        for chunk in chunks {
-            options.on_progress.on_read_progressed(processed_chunk_count as f32 / total_chunk_count as f32)?;
-            processed_chunk_count += 1;
-
-            let decompressed = UncompressedBlock::decompress_chunk(chunk?, &meta_data)?;
-            for_each(meta_data.headers.as_slice(), decompressed)?; // allows returning `Error::Abort`
-        }
-
-        Ok(())
-    }
-}
-
-/// Read all chunks without seeking.
-/// Returns the meta data, number of chunks, and a compressed chunk reader.
-/// Does not buffer the reader, you should always pass a `BufReader`.
-#[inline]
-#[must_use]
-pub fn read_all_compressed_chunks_from_buffered<'m>(
-    read: impl Read + Send, // FIXME does not actually need to be send, only for parallel writing
-    max_pixel_bytes: Option<usize>,
-) -> Result<(MetaData, usize, impl FnMut(&'m MetaData) -> Option<Result<Chunk>>)>
-{
-    let mut read = PeekRead::new(read);
-    let meta_data = MetaData::read_from_buffered_peekable(&mut read, max_pixel_bytes)?;
-    let mut remaining_chunk_count = usize::try_from(MetaData::skip_offset_tables(&mut read, &meta_data.headers)?)
-        .expect("too large chunk count for this machine");
-
-    Ok((meta_data, remaining_chunk_count, move |meta_data| {
-        if remaining_chunk_count > 0 {
-            remaining_chunk_count -= 1;
-            Some(Chunk::read(&mut read, meta_data))
-        }
-        else {
-            None
-        }
-    }))
-}
-
-
-/// Read all desired chunks, possibly seeking. Skips all chunks that do not match the filter.
-/// Returns the compressed chunks. Does not buffer the reader, you should always pass a `BufReader`.
-// TODO this must be tested more
-#[inline]
-#[must_use]
-pub fn read_filtered_chunks_from_buffered<'m, T>(
-    read: impl Read + Seek + Send, // FIXME does not always need be Send
-    new: impl FnOnce(&[Header]) -> Result<T>,
-    filter: impl Fn(&T, &Header, &TileIndices) -> bool,
-    max_pixel_bytes: Option<usize>,
-) -> Result<(MetaData, T, usize, impl FnMut(&'m MetaData) -> Option<Result<Chunk>>)>
-{
-    let skip_read = Tracking::new(read);
-    let mut read = PeekRead::new(skip_read);
-    let meta_data = MetaData::read_from_buffered_peekable(&mut read, max_pixel_bytes)?;
-
-    let value = new(meta_data.headers.as_slice())?;
-
-    let offset_tables = MetaData::read_offset_tables(&mut read, &meta_data.headers)?;
-
-    let mut offsets = Vec::with_capacity(meta_data.headers.len() * 32);
-    for (header_index, header) in meta_data.headers.iter().enumerate() { // offset tables are stored same order as headers
-        for (block_index, block) in header.blocks_increasing_y_order().enumerate() { // in increasing_y order
-            if filter(&value, header, &block) {
-                offsets.push(offset_tables[header_index][block_index]) // safe indexing from `enumerate()`
-            }
-        };
-    }
-
-    offsets.sort(); // enables reading continuously if possible (is probably already sorted)
-    let mut offsets = offsets.into_iter();
-    let block_count = offsets.len();
-
-    Ok((meta_data, value, block_count, move |meta_data| {
-        offsets.next().map(|offset|{
-            read.skip_to(usize::try_from(offset).expect("too large chunk position for this machine"))?; // no-op for seek at current position, uses skip_bytes for small amounts
-            Chunk::read(&mut read, meta_data)
-        })
-    }))
-}
-
-
-
-/// Iterate over all uncompressed blocks of an image.
-/// The image contents are collected by the `get_line` function parameter.
-/// Returns blocks in `LineOrder::Increasing`, unless the line order is requested to be decreasing.
-#[inline]
-#[must_use]
-pub fn uncompressed_image_blocks_ordered<'l>(
-    meta_data: &'l MetaData,
-    get_tile: &'l (impl 'l + Sync + (Fn(&[Header], BlockIndex) -> Vec<u8>)) // TODO reduce sync requirements, at least if parrallel is false
-) -> impl 'l + Iterator<Item = Result<(usize, UncompressedBlock)>> + Send // TODO reduce sync requirements, at least if parrallel is false
-{
-    meta_data.headers.iter().enumerate()
-        .flat_map(move |(layer_index, header)|{
-            header.enumerate_ordered_blocks().map(move |(chunk_index, tile)|{
-                let data_indices = header.get_absolute_block_pixel_coordinates(tile.location).expect("tile coordinate bug");
-
-                let block_indices = BlockIndex {
-                    layer: layer_index, level: tile.location.level_index,
-                    pixel_position: data_indices.position.to_usize("data indices start").expect("data index bug"),
-                    pixel_size: data_indices.size,
-                };
-
-                let block_bytes = get_tile(meta_data.headers.as_slice(), block_indices);
-
-                // byte length is validated in block::compress_to_chunk
-                Ok((chunk_index, UncompressedBlock {
-                    index: block_indices,
-                    data: block_bytes
-                }))
-            })
-        })
-}
-
-
-
-/// Compress all chunks in the image described by `meta_data` and `get_line`.
-/// Calls `write_chunk` for each compressed chunk, while respecting the `line_order` of the image.
-///
-/// Attention: Currently, using multi-core compression with `LineOrder::Increasing` or `LineOrder::Decreasing` in any header
-/// will allocate large amounts of memory while writing the file. Use unspecified line order for lower memory usage.
-#[inline]
-#[must_use]
-pub fn for_compressed_blocks_in_image(
-    meta_data: &MetaData, get_tile: impl Sync + Fn(&[Header], BlockIndex) -> Vec<u8>,
-    parallel: bool, mut write_chunk: impl FnMut(usize, Chunk) -> UnitResult
-) -> UnitResult
-{
-    let blocks = uncompressed_image_blocks_ordered(meta_data, &get_tile);
-
-    let parallel = parallel && meta_data.headers.iter() // do not use parallel stuff for uncompressed images
-        .any(|header| header.compression != Compression::Uncompressed);
-
-    let requires_sorting = meta_data.headers.iter()
-        .any(|header| header.line_order != LineOrder::Unspecified);
-
-
-    if parallel {
-        let (sender, receiver) = std::sync::mpsc::channel();
-
-        blocks.par_bridge()
-            .map(|result| Ok({
-                let (chunk_index, block) = result?;
-                let block = block.compress_to_chunk(meta_data)?;
-                (chunk_index, block)
-            }))
-            .try_for_each_with(sender, |sender, result: Result<(usize, Chunk)>| {
-                result.map(|block| sender.send(block).expect("threading error"))
-            })?;
-
-        if !requires_sorting {
-            // FIXME does the original openexr library support unspecified line orders that have mixed up headers???
-            //       Or must the header order always be contiguous without overlaps?
-            for (chunk_index, compressed_chunk) in receiver {
-                write_chunk(chunk_index, compressed_chunk)?;
-            }
-        }
-
-        // write parallel chunks with sorting
-        else {
-
-            // the block indices, in the order which must be apparent in the file
-            let mut expected_id_order = meta_data.headers.iter().enumerate()
-                .flat_map(|(layer, header)| header.enumerate_ordered_blocks().map(move |(chunk, _)| (layer, chunk)));
-
-            // the next id, pulled from expected_id_order: the next block that must be written
-            let mut next_id = expected_id_order.next();
-
-            // set of blocks that have been compressed but not written yet
-            let mut pending_blocks = BTreeMap::new();
-
-            // receive the compressed blocks
-            for (chunk_index, compressed_chunk) in receiver {
-                pending_blocks.insert((compressed_chunk.layer_index, chunk_index), compressed_chunk);
-
-                // write all pending blocks that are immediate successors
-                while let Some(pending_chunk) = next_id.as_ref().and_then(|id| pending_blocks.remove(id)) {
-                    let pending_chunk_index = next_id.unwrap().1; // must be safe in this branch
-                    write_chunk(pending_chunk_index, pending_chunk)?;
-                    next_id = expected_id_order.next();
-                }
-            }
-
-            assert!(expected_id_order.next().is_none(), "expected more blocks bug");
-            assert_eq!(pending_blocks.len(), 0, "pending blocks left after processing bug");
-        }
-    }
-
-    else {
-        for result in blocks {
-            let (chunk_index, uncompressed_block) = result?; // enable `Error::Abort`
-            let chunk = uncompressed_block.compress_to_chunk(meta_data)?;
-            write_chunk(chunk_index, chunk)?;
-        }
-    }
-
-    Ok(())
-}
-
-
-/// Compresses and writes all lines of an image described by `meta_data` and `get_line` to the writer.
-/// Flushes the writer to explicitly handle all errors.
-///
-/// Attention: Currently, using multi-core compression with `LineOrder::Increasing` or `LineOrder::Decreasing` in any header
-/// can potentially allocate large amounts of memory while writing the file. Use unspecified line order for lower memory usage.
-///
-/// Does not buffer the writer, you should always pass a `BufWriter`.
-/// If pedantic, throws errors for files that may produce errors in other exr readers.
-#[inline]
-#[must_use]
-pub fn write_all_lines_to_buffered(
-    write: impl Write + Seek, meta_data: MetaData,
-    get_line: impl Sync + Fn(&[Header], LineRefMut<'_>), // TODO put these three parameters into a trait?  // TODO why is this sync or send????
-    options: WriteOptions<impl OnWriteProgress>,
-) -> UnitResult
-{
-    let get_block = |headers: &[Header], block_index: BlockIndex| {
-        let header: &Header = &headers.get(block_index.layer).expect("invalid block index");
-
-        let bytes = block_index.pixel_size.area() * header.channels.bytes_per_pixel;
-        let mut block_bytes = vec![0_u8; bytes];
-
-        for (byte_range, line_index) in block_index.line_indices(header) {
-            get_line(headers, LineRefMut {
-                value: &mut block_bytes[byte_range],
-                location: line_index,
-            });
-        }
-
-        block_bytes
-    };
-
-    write_all_tiles_to_buffered(write, meta_data, get_block, options)
-}
-
-/// Compresses and writes all lines of an image described by `meta_data` and `get_line` to the writer.
-/// Flushes the writer to explicitly handle all errors.
-///
-/// Attention: Currently, using multi-core compression with `LineOrder::Increasing` or `LineOrder::Decreasing` in any header
-/// can potentially allocate large amounts of memory while writing the file. Use unspecified line order for lower memory usage.
-///
-/// Does not buffer the writer, you should always pass a `BufWriter`.
-/// If pedantic, throws errors for files that may produce errors in other exr readers.
-#[inline]
-#[must_use]
-pub fn write_all_tiles_to_buffered(
-    write: impl Write + Seek,
-    mut meta_data: MetaData,
-    get_tile: impl Sync + Fn(&[Header], BlockIndex) -> Vec<u8>, // TODO put these three parameters into a trait?  // TODO why is this sync or send????
-    mut options: WriteOptions<impl OnWriteProgress>,
-) -> UnitResult
-{
-    let has_compression = meta_data.headers.iter() // TODO cache this in MetaData.has_compression?
-        .any(|header| header.compression != Compression::Uncompressed);
-
-    // if non-parallel compression, we always use increasing order anyways
-    if !options.parallel_compression || !has_compression {
-        for header in &mut meta_data.headers {
-            if header.line_order == LineOrder::Unspecified {
-                header.line_order = LineOrder::Increasing;
-            }
-        }
-    }
-
-    let mut write = Tracking::new(write);
-    meta_data.write_validating_to_buffered(&mut write, options.pedantic)?; // also validates meta data
-
-    let offset_table_start_byte = write.byte_position();
-
-    // skip offset tables for now
-    let offset_table_size: usize = meta_data.headers.iter()
-        .map(|header| header.chunk_count).sum();
-
-    write.seek_write_to(write.byte_position() + offset_table_size * std::mem::size_of::<u64>())?;
-
-    let mut offset_tables: Vec<Vec<u64>> = meta_data.headers.iter()
-        .map(|header| vec![0; header.chunk_count]).collect();
-
-    let total_chunk_count = offset_table_size as f32;
-    let mut processed_chunk_count = 0; // very simple on_progress feedback
-
-    // line order is respected in here
-    for_compressed_blocks_in_image(&meta_data, get_tile, options.parallel_compression, |chunk_index, chunk|{
-        offset_tables[chunk.layer_index][chunk_index] = write.byte_position() as u64; // safe indices from `enumerate()`
-        chunk.write(&mut write, meta_data.headers.as_slice())?;
-
-        options.on_progress.on_write_progressed(
-            processed_chunk_count as f32 / total_chunk_count, write.byte_position()
-        )?;
-
-        processed_chunk_count += 1;
-        Ok(())
-    })?;
-
-    // write all offset tables
-    write.seek_write_to(offset_table_start_byte)?;
-
-    for offset_table in offset_tables {
-        u64::write_slice(&mut write, offset_table.as_slice())?;
-    }
-
-    write.flush()?; // make sure we catch all (possibly delayed) io errors before returning
-
-    Ok(())
-}
-
-
-impl BlockIndex {
-
-    /// Iterates the lines of this block index in interleaved fashion:
-    /// For each line in this block, this iterator steps once through each channel.
-    /// This is how lines are stored in a pixel data block.
-    ///
-    /// Does not check whether `self.layer_index`, `self.level`, `self.size` and `self.position` are valid indices.__
-    // TODO be sure this cannot produce incorrect data, as this is not further checked but only handled with panics
-    #[inline]
-    #[must_use]
-    pub fn line_indices(&self, header: &Header) -> impl Iterator<Item=(Range<usize>, LineIndex)> {
-        struct LineIter {
-            layer: usize, level: Vec2<usize>, width: usize,
-            end_y: usize, x: usize, channel_sizes: SmallVec<[usize; 8]>,
-            byte: usize, channel: usize, y: usize,
-        };
-
-        // FIXME what about sub sampling??
-
-        impl Iterator for LineIter {
-            type Item = (Range<usize>, LineIndex);
-
-            fn next(&mut self) -> Option<Self::Item> {
-                if self.y < self.end_y {
-
-                    // compute return value before incrementing
-                    let byte_len = self.channel_sizes[self.channel];
-                    let return_value = (
-                        (self.byte .. self.byte + byte_len),
-                        LineIndex {
-                            channel: self.channel,
-                            layer: self.layer,
-                            level: self.level,
-                            position: Vec2(self.x, self.y),
-                            sample_count: self.width,
-                        }
-                    );
-
-                    { // increment indices
-                        self.byte += byte_len;
-                        self.channel += 1;
-
-                        if self.channel == self.channel_sizes.len() {
-                            self.channel = 0;
-                            self.y += 1;
-                        }
-                    }
-
-                    Some(return_value)
-                }
-
-                else {
-                    None
-                }
-            }
-        }
-
-        let channel_line_sizes: SmallVec<[usize; 8]> = header.channels.list.iter()
-            .map(move |channel| self.pixel_size.0 * channel.sample_type.bytes_per_sample()) // FIXME is it fewer samples per tile or just fewer tiles for sampled images???
-            .collect();
-
-        LineIter {
-            layer: self.layer,
-            level: self.level,
-            width: self.pixel_size.0,
-            x: self.pixel_position.0,
-            end_y: self.pixel_position.1 + self.pixel_size.1,
-            channel_sizes: channel_line_sizes,
-
-            byte: 0,
-            channel: 0,
-            y: self.pixel_position.1
-        }
-    }
-}
-
-impl UncompressedBlock {
-
-    /// Decompress the possibly compressed chunk and returns an `UncompressedBlock`.
-    // for uncompressed data, the ByteVec in the chunk is moved all the way
-    #[inline]
-    #[must_use]
-    pub fn decompress_chunk(chunk: Chunk, meta_data: &MetaData) -> Result<Self> {
-        let header: &Header = meta_data.headers.get(chunk.layer_index)
-            .ok_or(Error::invalid("chunk layer index"))?;
-
-        let tile_data_indices = header.get_block_data_indices(&chunk.block)?;
-        let absolute_indices = header.get_absolute_block_pixel_coordinates(tile_data_indices)?;
-
-        absolute_indices.validate(Some(header.data_size))?;
-
-        match chunk.block {
-            Block::Tile(TileBlock { compressed_pixels, .. }) |
-            Block::ScanLine(ScanLineBlock { compressed_pixels, .. }) => Ok(UncompressedBlock {
-                data: header.compression.decompress_image_section(header, compressed_pixels, absolute_indices)?,
-                index: BlockIndex {
-                    layer: chunk.layer_index,
-                    pixel_position: absolute_indices.position.to_usize("data indices start")?,
-                    level: tile_data_indices.level_index,
-                    pixel_size: absolute_indices.size,
-                }
-            }),
-
-            _ => return Err(Error::unsupported("deep data not supported yet"))
-        }
-    }
-
-    /// Consume this block by compressing it, returning a `Chunk`.
-    // for uncompressed data, the ByteVec in the chunk is moved all the way
-    #[inline]
-    #[must_use]
-    pub fn compress_to_chunk(self, meta_data: &MetaData) -> Result<Chunk> {
-        let UncompressedBlock { data, index } = self;
-
-        let header: &Header = meta_data.headers.get(index.layer)
-            .expect("block layer index bug");
-
-        let block_indices = TileCoordinates {
-            tile_index: index.pixel_position / header.default_block_pixel_size(), // TODO this calculation should be done elswhere
-            level_index: index.level,
-        };
-
-        let pixel_coordinates = header.get_absolute_block_pixel_coordinates(block_indices)?;
-
-        debug_assert_eq!(data.len(), header.channels.bytes_per_pixel * self.index.pixel_size.area(), "data vector to compress has wrong size"); // TODO sampling??
-        let compressed_data = header.compression.compress_image_section(header, data, pixel_coordinates)?; // TODO test with mip levels and such
-
-        let block = match header.blocks {
-            Blocks::ScanLines => Block::ScanLine(ScanLineBlock {
-                compressed_pixels: compressed_data,
-
-                // FIXME this calculation should not be made here but elsewhere instead (in meta::header?)
-                y_coordinate: usize_to_i32(index.pixel_position.1) + header.own_attributes.data_position.1,
-            }),
-
-            Blocks::Tiles(tiles) => Block::Tile(TileBlock {
-                compressed_pixels: compressed_data,
-                coordinates: TileCoordinates {
-                    // FIXME this calculation should not be made here but elsewhere instead (in meta::header?)
-                    tile_index: index.pixel_position / tiles.tile_size,
-                    level_index: index.level,
-                },
-            }),
-        };
-
-        Ok(Chunk {
-            layer_index: index.layer,
-            block,
-        })
-    }
-}
-=======
->>>>>>> 89d3a420
