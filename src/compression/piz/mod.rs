

//! The PIZ compression method is a wavelet compression,
//! based on the PIZ image format, customized for OpenEXR.
// inspired by  https://github.com/AcademySoftwareFoundation/openexr/blob/master/OpenEXR/IlmImf/ImfPizCompressor.cpp

mod huffman;
mod wavelet;

use super::*;
use super::Result;
use crate::meta::attributes::{IntRect, SampleType, Channel};
use crate::meta::{Header};
use crate::io::Data;
use crate::math::Vec2;


const U16_RANGE: usize = (1_i32 << 16_i32) as usize;
const BITMAP_SIZE: usize  = (U16_RANGE as i32 >> 3_i32) as usize;

#[derive(Eq, PartialEq, Ord, PartialOrd, Debug, Copy, Clone)]
enum Format {
    Independent,
    Native
}

#[derive(Debug)]
struct ChannelData {
    tmp_start_index: usize,
    tmp_end_index: usize,
    number_samples: Vec2<usize>,
    y_sampling: usize,
    size: usize,
}


pub fn decompress_bytes(
    header: &Header,
    compressed: ByteVec,
    rectangle: IntRect,
    expected_byte_size: usize,
) -> Result<Vec<u8>>
{
    if compressed.is_empty() {
        return Ok(Vec::new())
    }

<<<<<<< HEAD
    // let Vec2(max_scan_line_size, scan_line_count) = header.default_block_pixel_size();

    let tmp_buffer_byte_size = rectangle.size.area() * header.channels.bytes_per_pixel;// (max_scan_line_size * scan_line_count) / 2; // TODO is this arbitrary??
    let mut tmp_buffer = vec![0_u16; tmp_buffer_byte_size / 2]; // TODO create inside huffman::decompress?
    inspect!(tmp_buffer_byte_size, expected_byte_size);
=======
    let mut tmp_buffer = vec![0_u16; expected_byte_size / 2]; // TODO create inside huffman::decompress?



    let mut channel_data: Vec<ChannelData> = Vec::with_capacity(header.channels.list.len());
    let mut tmp_read_index = 0;

    for channel in header.channels.list.iter() {
        let channel = ChannelData {
            tmp_start_index: tmp_read_index,
            tmp_end_index: tmp_read_index,
            y_sampling: channel.sampling.y(),
            number_samples: channel.subsampled_resolution(rectangle.size),
            size: (channel.sample_type.bytes_per_sample() / SampleType::F16.bytes_per_sample())
        };

        inspect!(channel);

        tmp_read_index += channel.number_samples.area() * channel.size;
        channel_data.push(channel);
    }
>>>>>>> 1944f53a


//        AutoArray <unsigned char, BITMAP_SIZE> bitmap;
//        memset (bitmap, 0, sizeof (unsigned char) * BITMAP_SIZE);

    let mut bitmap = vec![0_u8; BITMAP_SIZE]; // FIXME use bit_vec!
<<<<<<< HEAD


    let mut read = compressed.as_slice();
=======


>>>>>>> 1944f53a

    let mut remaining_input = compressed.as_slice();
    let min_non_zero = u16::read(&mut remaining_input).unwrap();
    let max_non_zero = u16::read(&mut remaining_input).unwrap();
    inspect!(min_non_zero, max_non_zero);

<<<<<<< HEAD
//
//        if (maxNonZero >= BITMAP_SIZE)
//            throw InputExc ("Error in header for PIZ-compressed data "
//            "(invalid bitmap size).");
=======
>>>>>>> 1944f53a
    if max_non_zero as usize >= BITMAP_SIZE {
        println!("invalid bitmap size");
        return Err(Error::invalid("compression data"));
    }
<<<<<<< HEAD
//
//        if (minNonZero <= maxNonZero)
//            Xdr::read <CharPtrIO> (inPtr, (char *) &bitmap[0] + minNonZero,
//                                   maxNonZero - minNonZero + 1);

    if min_non_zero <= max_non_zero {
        u8::read_slice(&mut read, &mut bitmap[min_non_zero as usize .. (max_non_zero as usize + 1)])?; // TODO +1/-1?
        // bitmap[ min_non_zero as usize .. (min_non_zero + length) as usize ]
        //     .copy_from_slice(&read[.. length as usize]);
    }

//        AutoArray <unsigned short, USHORT_RANGE> lut;
//        unsigned short maxValue = reverseLutFromBitmap (bitmap, lut);

=======

    if min_non_zero <= max_non_zero {
        u8::read_slice(&mut remaining_input, &mut bitmap[min_non_zero as usize .. (max_non_zero as usize + 1)]).unwrap();
    }

>>>>>>> 1944f53a
    let (lookup_table, max_value) = reverse_lookup_table_from_bitmap(&bitmap);
    // inspect!(bitmap, lookup_table, max_value);

<<<<<<< HEAD
    let length = i32::read(&mut read)?;
    // inspect!(length);


    if length as usize > read.len() {
=======
    let length = i32::read(&mut remaining_input).unwrap();
    inspect!(length);

    if length < 0 || length as usize > remaining_input.len() {
>>>>>>> 1944f53a
        println!("invalid array length");
        return Err(Error::invalid("compression data"));
    }

<<<<<<< HEAD
    huffman::decompress(&read[..length as usize], &mut tmp_buffer)?;

    let mut channel_data: Vec<ChannelData> = Vec::with_capacity(header.channels.list.len());
    let mut tmp_read_index = 0;

    for channel in header.channels.list.iter() {
        let channel = ChannelData {
            tmp_start_index: tmp_read_index,
            tmp_end_index: tmp_read_index,
            y_sampling: channel.sampling.y(),
            number_samples: channel.subsampled_resolution(rectangle.size),
            size: (channel.sample_type.bytes_per_sample() / SampleType::F16.bytes_per_sample())
        };

        tmp_read_index += channel.number_samples.area() * channel.size;
        channel_data.push(channel);
    }

    inspect!(channel_data);

=======
    // inspect!(&remaining_input[..length as usize]);

    huffman::decompress(&remaining_input[..length as usize], &mut tmp_buffer).unwrap();



>>>>>>> 1944f53a

    for channel in &channel_data {
        for size in 0..channel.size { // if channel is 32 bit, compress interleaved as two 16 bit values
            wavelet::decode(
                &mut tmp_buffer[(channel.tmp_start_index + size) ..],
                channel.number_samples,
                Vec2(channel.size, channel.number_samples.x() * channel.size),
                max_value
            )?;
        }
    }

//        // Expand the pixel data to their original range
    apply_lookup_table(&mut tmp_buffer, &lookup_table);

    let has_only_half_channels = header.channels.list
        .iter().all(|channel| channel.sample_type == SampleType::F16);

    // We can support uncompressed data in the machine's native format
    // if all image channels are of type HALF, and if the Xdr and the
    // native representations of a half have the same size.
    let format = {
        if has_only_half_channels { Format::Native }
        else { Format::Independent } // half is always 16 bit in Rust
    };


    // let out_buffer_size = (max_scan_line_size * scan_line_count) + 65536 + 8192; // TODO not use expected byte size?
    let mut out = Vec::with_capacity(expected_byte_size);

    for y in rectangle.position.y() .. rectangle.end().y() {
        for channel in &mut channel_data {
            if mod_p(y, channel.y_sampling as i32) != 0 {
                continue;
            }

            let u16s_per_line = channel.number_samples.x() * channel.size;

            // if format == Format::Independent {
            let next_tmp_end_index = channel.tmp_end_index + u16s_per_line;
            let values = &tmp_buffer[channel.tmp_end_index .. next_tmp_end_index];

            if format == Format::Independent {
                u16::write_slice(&mut out, values).expect("write to in-memory failed");
            }
            else { // machine-dependent data format is a simple memcpy
                use lebe::io::WriteEndian;
                out.write_as_native_endian(&tmp_buffer[channel.tmp_end_index .. next_tmp_end_index])?;
            }

            channel.tmp_end_index = next_tmp_end_index;
        }
    }

    for index in 1..channel_data.len() {
        debug_assert_eq!(channel_data[index - 1].tmp_end_index, channel_data[index].tmp_start_index);
    }

    debug_assert_eq!(channel_data.last().unwrap().tmp_end_index, tmp_buffer.len());
    debug_assert_eq!(out.len(), expected_byte_size);

    Ok(out)
}


//
// Integer division and remainder where the
// remainder of x/y is always positive:
//
//	divp(x,y) == floor (double(x) / double (y))
//	modp(x,y) == x - y * divp(x,y)
//
//
//    inline int
//    divp (int x, int y)
//    {
//       return (x >= 0)? ((y >= 0)?  (     x  / y): -(      x  / -y)):
//       ((y >= 0)? -((y-1-x) / y):  ((-y-1-x) / -y));
//    }
//
//
//    inline int
//    modp (int x, int y)
//    {
//       return x - y * divp (x, y);
//    }

fn div_p (x: i32, y: i32) -> i32 {
    if x >= 0 {
        if y >= 0 { x  / y }
        else { -(x  / -y) }
    }
    else {
        if y >= 0 { -((y-1-x) / y) }
        else { (-y-1-x) / -y }
    }
}

fn mod_p(x: i32, y: i32) -> i32 {
    x - y * div_p(x, y)
}




fn reverse_lookup_table_from_bitmap(bitmap: Bytes<'_>) -> (Vec<u16>, u16) {
//    int k = 0;
//
//    for (int i = 0; i < USHORT_RANGE; ++i)
//    {
//        if ((i == 0) || (bitmap[i >> 3] & (1 << (i & 7))))
//        lut[k++] = i;
//    }
//
//    int n = k - 1;
//
//    while (k < USHORT_RANGE)
//    lut[k++] = 0;
//
//    return n;		// maximum k where lut[k] is non-zero,


    let mut table = Vec::with_capacity(U16_RANGE);

    for index in 0 .. U16_RANGE {
        if index == 0 || ((bitmap[index >> 3] as usize & (1 << (index & 7))) != 0) {
            table.push(index as u16);
        }
    }

    let max_value = table.len() as u16 - 1;

    // fill remaining up to u16 range
    debug_assert!(table.len() < U16_RANGE);
    table.resize(U16_RANGE, 0);

    (table, max_value)
}

fn apply_lookup_table(data: &mut [u16], table: &[u16]) {
    for data in data {
        *data = table[*data as usize];
    }
}


pub fn compress_bytes(
    header: &Header,
    bytes: Bytes<'_>,
    rectangle: IntRect
) -> Result<ByteVec>
{
    if bytes.is_empty() {
        return Ok(Vec::new());
    }

    let mut tmp = vec![ 0_u16; bytes.len() / 2 ];
    let mut channel_data = Vec::new();

    let mut tmp_end_index = 0;
    for channel in &header.channels.list {
        let number_samples = channel.subsampled_resolution(rectangle.size);
        let byte_size = channel.sample_type.bytes_per_sample() / SampleType::F16.bytes_per_sample();
        let byte_count = byte_size * number_samples.area();

        let channel = ChannelData {
            tmp_end_index,
            tmp_start_index: tmp_end_index,
            y_sampling: channel.sampling.y(),
            number_samples,
            size: byte_size,
        };

        tmp_end_index += byte_count;
        channel_data.push(channel);
    }

    debug_assert_eq!(tmp_end_index, tmp.len());

    let mut byte_read = bytes;
    for y in rectangle.position.y() .. rectangle.end().y() {
        for channel in &mut channel_data {
            if mod_p(y, channel.y_sampling as i32) != 0 { continue; }
            let u16s_per_line = channel.number_samples.x() * channel.size;

            // if format == Format::Independent {
            let next_tmp_end_index = channel.tmp_end_index + u16s_per_line;
            u16::read_slice(&mut byte_read, &mut tmp[channel.tmp_end_index ..next_tmp_end_index])
                .expect("in-memory read failed");

            channel.tmp_end_index = next_tmp_end_index;
            // } else { panic!() }
        }
    }


    let (min_non_zero, max_non_zero, bitmap) = bitmap_from_data(&tmp);
    let (max_value, table) = forward_lookup_table_from_bitmap(&bitmap);
    apply_lookup_table(&mut tmp, &table);

    let mut output = Vec::with_capacity(bytes.len() / 3);
    (min_non_zero as u16).write(&mut output)?;
    (max_non_zero as u16).write(&mut output)?;

    if min_non_zero <= max_non_zero {
        output.extend_from_slice(&bitmap[min_non_zero ..= max_non_zero]);
    }

    for channel in channel_data {
        wavelet::encode(
            &mut tmp[channel.tmp_start_index .. channel.tmp_end_index],
            channel.number_samples,
            Vec2(channel.size, channel.number_samples.x() * channel.size),
            max_value
        )?;
    }

    let compressed: Vec<u8> = huffman::compress(&tmp)?;
    (compressed.len() as i32).write(&mut output).expect("in-memory write failed");
    output.extend_from_slice(&compressed);

    Ok(output)
<<<<<<< HEAD
}

pub fn bitmap_from_data(data: &[u16]) -> (usize, usize, [u8; BITMAP_SIZE]) {
    let mut bitmap = [0_u8; BITMAP_SIZE];

    for value in data {
        bitmap[*value as usize >> 3] |= (1 << (*value as u8 & 7));
    }

    bitmap[0] = bitmap[0] & !1; // zero is not explicitly stored in the bitmap; we assume that the data always contain zeroes

    let mut min = bitmap.len() - 1;
    let mut max = 0;

    for (bit_index, &bit) in bitmap.iter().enumerate() { // TODO do not go through bitmap unconditionally!
        if bit != 0 {
            min = min.min(bit_index);
            max = max.max(bit_index);
        }
    }

    (min, max, bitmap)
}

=======
}

pub fn bitmap_from_data(data: &[u16]) -> (usize, usize, [u8; BITMAP_SIZE]) {
    let mut bitmap = [0_u8; BITMAP_SIZE];

    for value in data {
        bitmap[*value as usize >> 3] |= 1 << (*value as u8 & 7);
    }

    bitmap[0] = bitmap[0] & !1; // zero is not explicitly stored in the bitmap; we assume that the data always contain zeroes

    let mut min = bitmap.len() - 1;
    let mut max = 0;

    for (bit_index, &bit) in bitmap.iter().enumerate() { // TODO do not go through bitmap unconditionally!
        if bit != 0 {
            min = min.min(bit_index);
            max = max.max(bit_index);
        }
    }

    (min, max, bitmap)
}

>>>>>>> 1944f53a
pub fn forward_lookup_table_from_bitmap(bitmap: &[u8]) -> (u16, [u16; U16_RANGE]) {
    debug_assert_eq!(bitmap.len(), BITMAP_SIZE);

    let mut table = [0_u16; U16_RANGE];
    let mut count = 0;

    for (i, entry) in table.iter_mut().enumerate() {
        if i == 0 || bitmap[i >> 3] as usize & (1 << (i & 7)) != 0 {
            *entry = count;
            count += 1;
        }
    }

    (count - 1, table)
}

#[cfg(test)]
mod test {
    #[test]
    fn x(){}
}<|MERGE_RESOLUTION|>--- conflicted
+++ resolved
@@ -9,7 +9,7 @@
 
 use super::*;
 use super::Result;
-use crate::meta::attributes::{IntRect, SampleType, Channel};
+use crate::meta::attributes::{IntRect, SampleType};
 use crate::meta::{Header};
 use crate::io::Data;
 use crate::math::Vec2;
@@ -45,13 +45,6 @@
         return Ok(Vec::new())
     }
 
-<<<<<<< HEAD
-    // let Vec2(max_scan_line_size, scan_line_count) = header.default_block_pixel_size();
-
-    let tmp_buffer_byte_size = rectangle.size.area() * header.channels.bytes_per_pixel;// (max_scan_line_size * scan_line_count) / 2; // TODO is this arbitrary??
-    let mut tmp_buffer = vec![0_u16; tmp_buffer_byte_size / 2]; // TODO create inside huffman::decompress?
-    inspect!(tmp_buffer_byte_size, expected_byte_size);
-=======
     let mut tmp_buffer = vec![0_u16; expected_byte_size / 2]; // TODO create inside huffman::decompress?
 
 
@@ -73,108 +66,47 @@
         tmp_read_index += channel.number_samples.area() * channel.size;
         channel_data.push(channel);
     }
->>>>>>> 1944f53a
-
+
+    inspect!(channel_data);
 
 //        AutoArray <unsigned char, BITMAP_SIZE> bitmap;
 //        memset (bitmap, 0, sizeof (unsigned char) * BITMAP_SIZE);
 
     let mut bitmap = vec![0_u8; BITMAP_SIZE]; // FIXME use bit_vec!
-<<<<<<< HEAD
-
-
-    let mut read = compressed.as_slice();
-=======
-
-
->>>>>>> 1944f53a
+
+
 
     let mut remaining_input = compressed.as_slice();
     let min_non_zero = u16::read(&mut remaining_input).unwrap();
     let max_non_zero = u16::read(&mut remaining_input).unwrap();
     inspect!(min_non_zero, max_non_zero);
 
-<<<<<<< HEAD
-//
-//        if (maxNonZero >= BITMAP_SIZE)
-//            throw InputExc ("Error in header for PIZ-compressed data "
-//            "(invalid bitmap size).");
-=======
->>>>>>> 1944f53a
     if max_non_zero as usize >= BITMAP_SIZE {
         println!("invalid bitmap size");
         return Err(Error::invalid("compression data"));
     }
-<<<<<<< HEAD
-//
-//        if (minNonZero <= maxNonZero)
-//            Xdr::read <CharPtrIO> (inPtr, (char *) &bitmap[0] + minNonZero,
-//                                   maxNonZero - minNonZero + 1);
-
-    if min_non_zero <= max_non_zero {
-        u8::read_slice(&mut read, &mut bitmap[min_non_zero as usize .. (max_non_zero as usize + 1)])?; // TODO +1/-1?
-        // bitmap[ min_non_zero as usize .. (min_non_zero + length) as usize ]
-        //     .copy_from_slice(&read[.. length as usize]);
-    }
-
-//        AutoArray <unsigned short, USHORT_RANGE> lut;
-//        unsigned short maxValue = reverseLutFromBitmap (bitmap, lut);
-
-=======
 
     if min_non_zero <= max_non_zero {
         u8::read_slice(&mut remaining_input, &mut bitmap[min_non_zero as usize .. (max_non_zero as usize + 1)]).unwrap();
     }
 
->>>>>>> 1944f53a
     let (lookup_table, max_value) = reverse_lookup_table_from_bitmap(&bitmap);
-    // inspect!(bitmap, lookup_table, max_value);
-
-<<<<<<< HEAD
-    let length = i32::read(&mut read)?;
-    // inspect!(length);
-
-
-    if length as usize > read.len() {
-=======
+    inspect!(bitmap, lookup_table, max_value);
+
     let length = i32::read(&mut remaining_input).unwrap();
     inspect!(length);
 
     if length < 0 || length as usize > remaining_input.len() {
->>>>>>> 1944f53a
         println!("invalid array length");
         return Err(Error::invalid("compression data"));
     }
 
-<<<<<<< HEAD
-    huffman::decompress(&read[..length as usize], &mut tmp_buffer)?;
-
-    let mut channel_data: Vec<ChannelData> = Vec::with_capacity(header.channels.list.len());
-    let mut tmp_read_index = 0;
-
-    for channel in header.channels.list.iter() {
-        let channel = ChannelData {
-            tmp_start_index: tmp_read_index,
-            tmp_end_index: tmp_read_index,
-            y_sampling: channel.sampling.y(),
-            number_samples: channel.subsampled_resolution(rectangle.size),
-            size: (channel.sample_type.bytes_per_sample() / SampleType::F16.bytes_per_sample())
-        };
-
-        tmp_read_index += channel.number_samples.area() * channel.size;
-        channel_data.push(channel);
-    }
-
-    inspect!(channel_data);
-
-=======
     // inspect!(&remaining_input[..length as usize]);
 
     huffman::decompress(&remaining_input[..length as usize], &mut tmp_buffer).unwrap();
 
 
 
->>>>>>> 1944f53a
 
     for channel in &channel_data {
         for size in 0..channel.size { // if channel is 32 bit, compress interleaved as two 16 bit values
@@ -397,14 +329,13 @@
     output.extend_from_slice(&compressed);
 
     Ok(output)
-<<<<<<< HEAD
 }
 
 pub fn bitmap_from_data(data: &[u16]) -> (usize, usize, [u8; BITMAP_SIZE]) {
     let mut bitmap = [0_u8; BITMAP_SIZE];
 
     for value in data {
-        bitmap[*value as usize >> 3] |= (1 << (*value as u8 & 7));
+        bitmap[*value as usize >> 3] |= 1 << (*value as u8 & 7);
     }
 
     bitmap[0] = bitmap[0] & !1; // zero is not explicitly stored in the bitmap; we assume that the data always contain zeroes
@@ -422,32 +353,6 @@
     (min, max, bitmap)
 }
 
-=======
-}
-
-pub fn bitmap_from_data(data: &[u16]) -> (usize, usize, [u8; BITMAP_SIZE]) {
-    let mut bitmap = [0_u8; BITMAP_SIZE];
-
-    for value in data {
-        bitmap[*value as usize >> 3] |= 1 << (*value as u8 & 7);
-    }
-
-    bitmap[0] = bitmap[0] & !1; // zero is not explicitly stored in the bitmap; we assume that the data always contain zeroes
-
-    let mut min = bitmap.len() - 1;
-    let mut max = 0;
-
-    for (bit_index, &bit) in bitmap.iter().enumerate() { // TODO do not go through bitmap unconditionally!
-        if bit != 0 {
-            min = min.min(bit_index);
-            max = max.max(bit_index);
-        }
-    }
-
-    (min, max, bitmap)
-}
-
->>>>>>> 1944f53a
 pub fn forward_lookup_table_from_bitmap(bitmap: &[u8]) -> (u16, [u16; U16_RANGE]) {
     debug_assert_eq!(bitmap.len(), BITMAP_SIZE);
 
