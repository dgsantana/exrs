
//! Contains the compression attribute definition
//! and methods to compress and decompress data.


// private modules make non-breaking changes easier
mod zip;
mod rle;
mod piz;
mod pxr24;



use crate::meta::Header;
use crate::meta::attributes::IntRect;
use crate::error::{Result, Error};



/// A byte vector.
pub type ByteVec = Vec<u8>;

/// A byte slice.
pub type Bytes<'s> = &'s [u8];

/// Specifies which compression method to use.
/// Use uncompressed data for fastest loading and writing speeds.
/// Use RLE compression for fast loading and writing with slight memory savings.
/// Use ZIP compression for slow processing with large memory savings.
#[derive(Debug, Clone, Copy, Eq, PartialEq)]
pub enum Compression {

    /// Store uncompressed values.
    /// Produces large files that can be read and written very quickly.
    Uncompressed,

    /// Produces slightly smaller files
    /// that can still be read and written rather quickly.
    /// The compressed file size is usually between 60 and 75 percent of the uncompressed size.
    /// Works best for images with large flat areas, such as masks and abstract graphics.
    /// This compression method is lossless.
    RLE,

    /// Uses ZIP compression to compress each line. Slowly produces small images
    /// which can be read with moderate speed. This compression method is lossless.
    ZIP1,

    /// Uses ZIP compression to compress blocks of 16 lines. Slowly produces small images
    /// which can be read with moderate speed. This compression method is lossless.
    ZIP16,

    /// PIZ compression works well for noisy and natural images. Works better with larger tiles.
    /// Only supported for flat images, but not for deep data.
    /// This compression method is lossless.
    // A wavelet transform is applied to the pixel data, and the result is Huffman-
    // encoded. This scheme tends to provide the best compression ratio for the types of
    // images that are typically processed at Industrial Light & Magic. Files are
    // compressed and decompressed at roughly the same speed. For photographic
    // images with film grain, the files are reduced to between 35 and 55 percent of their
    // uncompressed size.
    // PIZ compression works well for scan-line based files, and also for tiled files with
    // large tiles, but small tiles do not shrink much. (PIZ-compressed data start with a
    // relatively long header; if the input to the compressor is short, adding the header
    // tends to offset any size reduction of the input.)
    PIZ,

    /// Like `ZIP1`, but reduces precision of `f32` images to `f24`.
    /// This produces really small image files. Only supported for flat images, not for deep data.
    // After reducing 32-bit floating-point data to 24 bits by rounding (while leaving 16-bit
    // floating-point data unchanged), differences between horizontally adjacent pixels
    // are compressed with zlib, similar to ZIP. PXR24 compression preserves image
    // channels of type HALF and UINT exactly, but the relative error of FLOAT data
    // increases to about
    // . This compression method works well for depth
    // buffers and similar images, where the possible range of values is very large, but
    // where full 32-bit floating-point accuracy is not necessary. Rounding improves
    // compression significantly by eliminating the pixels' 8 least significant bits, which
    // tend to be very noisy, and therefore difficult to compress.
    // PXR24 compression is only supported for flat images.
    PXR24,

    /// __This lossy compression is not yet supported by this implementation.__
    // lossy 4-by-4 pixel block compression,
    // fixed compression rate
    B44,

    /// __This lossy compression is not yet supported by this implementation.__
    // lossy 4-by-4 pixel block compression,
    // flat fields are compressed more
    // Channels of type HALF are split into blocks of four by four pixels or 32 bytes. Each
    // block is then packed into 14 bytes, reducing the data to 44 percent of their
    // uncompressed size. When B44 compression is applied to RGB images in
    // combination with luminance/chroma encoding (see below), the size of the
    // compressed pixels is about 22 percent of the size of the original RGB data.
    // Channels of type UINT or FLOAT are not compressed.
    // Decoding is fast enough to allow real-time playback of B44-compressed OpenEXR
    // image sequences on commodity hardware.
    // The size of a B44-compressed file depends on the number of pixels in the image,
    // but not on the data in the pixels. All images with the same resolution and the same
    // set of channels have the same size. This can be advantageous for systems that
    // support real-time playback of image sequences; the predictable file size makes it
    // easier to allocate space on storage media efficiently.
    // B44 compression is only supported for flat images.
    B44A,

    /// __This lossy compression is not yet supported by this implementation.__
    // lossy DCT based compression, in blocks
    // of 32 scanlines. More efficient for partial
    // buffer access.Like B44, except for blocks of four by four pixels where all pixels have the same
    // value, which are packed into 3 instead of 14 bytes. For images with large uniform
    // areas, B44A produces smaller files than B44 compression.
    // B44A compression is only supported for flat images.
    DWAA,

    /// __This lossy compression is not yet supported by this implementation.__
    // lossy DCT based compression, in blocks
    // of 256 scanlines. More efficient space
    // wise and faster to decode full frames
    // than DWAA_COMPRESSION.
    DWAB,
}

impl std::fmt::Display for Compression {
    fn fmt(&self, formatter: &mut std::fmt::Formatter<'_>) -> std::fmt::Result {
        write!(formatter, "{} compression", match self {
            Compression::Uncompressed => "no",
            Compression::RLE => "rle",
            Compression::ZIP1 => "zip line",
            Compression::ZIP16 => "zip block",
            Compression::B44 => "b44",
            Compression::B44A => "b44a",
            Compression::DWAA=> "dwaa",
            Compression::DWAB => "dwab",
            Compression::PIZ => "piz",
            Compression::PXR24 => "pxr24",
        })
    }
}



impl Compression {

    /// Compress the image section of bytes.
<<<<<<< HEAD
    pub fn compress_image_section(self, header: &Header, packed: ByteVec, pixel_section: IntRect) -> Result<ByteVec> {
        let max_tile_size = header.default_block_pixel_size();
        assert!(pixel_section.validate(Some(max_tile_size)).is_ok(), "decompress tile coordinate bug");
=======
    pub fn compress_image_section(self, header: &Header, data: ByteVec, tile: IntRect) -> Result<ByteVec> {
        use self::Compression::*;
>>>>>>> 99db3d2a

        use self::Compression::*;
        let compressed = match self {
<<<<<<< HEAD
            Uncompressed => return Ok(packed),
            ZIP16 => zip::compress_bytes(&packed),
            ZIP1 => zip::compress_bytes(&packed),
            RLE => rle::compress_bytes(&packed),
            PIZ => piz::compress_bytes(&header.channels, &packed, pixel_section),
=======
            Uncompressed => return Ok(data),
            ZIP16 => zip::compress_bytes(&data),
            ZIP1 => zip::compress_bytes(&data),
            RLE => rle::compress_bytes(&data),
//            PIZ => piz::compress_bytes(packed)?,
            PXR24 => pxr24::compress(&header.channels, &data, tile),
>>>>>>> 99db3d2a
            _ => return Err(Error::unsupported(format!("yet unimplemented compression method: {}", self)))
        };

        let compressed = compressed
            .map_err(|_| Error::invalid(format!("pixels cannot be compressed ({})", self)))?;

<<<<<<< HEAD
        if compressed.len() < packed.len() {
            Ok(compressed) // only return compressed data if it is smaller than uncompressed
=======
        if compressed.len() < data.len() {
            // FIXME handle endianness
            Ok(compressed)
>>>>>>> 99db3d2a
        }
        else {
            Ok(data)
        }
    }

    /// Decompress the image section of bytes.
    pub fn decompress_image_section(self, header: &Header, data: ByteVec, pixel_section: IntRect) -> Result<ByteVec> {
        let max_tile_size = header.default_block_pixel_size();
        assert!(pixel_section.validate(Some(max_tile_size)).is_ok(), "decompress tile coordinate bug");

        let expected_byte_size = pixel_section.size.area() * header.channels.bytes_per_pixel; // FIXME this needs to account for subsampling anywhere

        if data.len() == expected_byte_size {
<<<<<<< HEAD
            Ok(data) // the compressed data was larger than the raw data, so the raw data has been written
=======
            // FIXME handle endianness
            Ok(data) // the raw data was smaller than the compressed data, so the raw data has been written
>>>>>>> 99db3d2a
        }

        else {
            use self::Compression::*;
            let bytes = match self {
                Uncompressed => Ok(data),
                ZIP16 => zip::decompress_bytes(&data, expected_byte_size),
                ZIP1 => zip::decompress_bytes(&data, expected_byte_size),
                RLE => rle::decompress_bytes(&data, expected_byte_size),
<<<<<<< HEAD
                PIZ => piz::decompress_bytes(&header.channels, data, pixel_section, expected_byte_size),
                _ => return Err(Error::unsupported(format!("yet unimplemented decompression method: {}", self)))
=======
//                PIZ => piz::decompress_bytes(header, data, tile, expected_byte_size),
                PXR24 => pxr24::decompress(&header.channels, &data, tile, expected_byte_size),
                _ => return Err(Error::unsupported(format!("yet unimplemented compression method: {}", self)))
>>>>>>> 99db3d2a
            };

            // map all errors to compression errors
            let bytes = bytes
                .map_err(|_| Error::invalid(format!("compressed data ({:?})", self)))?;

            if bytes.len() != expected_byte_size {
                Err(Error::invalid("decompressed data"))
            }

            else {
                Ok(bytes)
            }
        }
    }

    // used for deep data
    /*pub fn decompress_bytes(self, data: ByteVec, expected_byte_size: usize) -> Result<ByteVec> {
        if data.len() == expected_byte_size {
            Ok(data)
        }

        else {
            use self::Compression::*;
            let result = match self {
                Uncompressed => Ok(data),
                ZIP16 => zip::decompress_bytes(&data, expected_byte_size),
                ZIP1 => zip::decompress_bytes(&data, expected_byte_size),
                RLE => rle::decompress_bytes(&data, expected_byte_size),
                _ => return Err(Error::unsupported(format!("deep data compression method: {}", self)))
            };

            // map all errors to compression errors
            result.map_err(|_| Error::invalid("compressed content"))
        }
    }*/

    /// For scan line images and deep scan line images, one or more scan lines may be
    /// stored together as a scan line block. The number of scan lines per block
    /// depends on how the pixel data are compressed.
    pub fn scan_lines_per_block(self) -> usize {
        use self::Compression::*;
        match self {
            Uncompressed | RLE   | ZIP1  => 1,
            ZIP16 | PXR24                => 16,
            PIZ   | B44   | B44A | DWAA  => 32,
            DWAB                         => 256,
        }
    }

    /// Deep data can only be compressed using RLE or ZIP compression.
    pub fn supports_deep_data(self) -> bool {
        use self::Compression::*;
        match self {
            Uncompressed | RLE | ZIP1 | ZIP16 => true,
            _ => false,
        }
    }
}


/// A collection of functions used to prepare data for compression.
mod optimize_bytes {

    /// Integrate over all differences to the previous value in order to reconstruct sample values.
    pub fn differences_to_samples(buffer: &mut [u8]){
        for index in 1..buffer.len() {
            buffer[index] = (buffer[index - 1] as i32 + buffer[index] as i32 - 128) as u8; // index unsafe but handled with care and unit-tested
        }
    }

    /// Derive over all values in order to produce differences to the previous value.
    pub fn samples_to_differences(buffer: &mut [u8]){
        for index in (1..buffer.len()).rev() {
            buffer[index] = (buffer[index] as i32 - buffer[index - 1] as i32 + 128) as u8; // index unsafe but handled with care and unit-tested
        }
    }

    /// Interleave the bytes such that the second halv of the array is each other byte.
    pub fn interleave_byte_blocks(separated: &mut [u8]) {
        // TODO rustify
        // TODO without extra allocation!
        let mut interleaved = Vec::with_capacity(separated.len());
        let (first_half, second_half) = separated
            .split_at((separated.len() + 1) / 2);

        let mut second_half_index = 0;
        let mut first_half_index = 0;

        loop {
            if interleaved.len() < separated.len() {
                interleaved.push(first_half[first_half_index]); // index unsafe but handled with care and unit-tested
                first_half_index += 1;
            } else { break; }

            if interleaved.len() < separated.len() {
                interleaved.push(second_half[second_half_index]); // index unsafe but handled with care and unit-tested
                second_half_index += 1;
            } else { break; }
        }

        separated.copy_from_slice(interleaved.as_slice())
    }

    /// Separate the bytes such that the second half contains each other byte.
    pub fn separate_bytes_fragments(source: &mut [u8]) {
        // TODO without extra allocation?
        let mut first_half = Vec::with_capacity(source.len() / 2);
        let mut second_half = Vec::with_capacity(source.len() / 2);
        let mut interleaved_index = 0;

        // TODO rustify!
        loop {
            if interleaved_index < source.len() {
                first_half.push(source[interleaved_index]); // index unsafe but handled with care and unit-tested
                interleaved_index += 1;

            } else { break; }

            if interleaved_index < source.len() {
                second_half.push(source[interleaved_index]); // index unsafe but handled with care and unit-tested
                interleaved_index += 1;

            } else { break; }
        }

        let mut result = first_half;
        result.append(&mut second_half);
        source.copy_from_slice(result.as_slice());
    }


    #[cfg(test)]
    pub mod test {

        #[test]
        fn roundtrip_interleave(){
            let source = vec![ 0, 1, 2, 3, 4, 5, 6, 7, 8, 9, 10 ];
            let mut modified = source.clone();

            super::separate_bytes_fragments(&mut modified);
            super::interleave_byte_blocks(&mut modified);

            assert_eq!(source, modified);
        }

        #[test]
        fn roundtrip_derive(){
            let source = vec![ 0, 1, 2, 7, 4, 5, 6, 7, 13, 9, 10 ];
            let mut modified = source.clone();

            super::samples_to_differences(&mut modified);

            super::differences_to_samples(&mut modified);

            assert_eq!(source, modified);
        }
    }
}<|MERGE_RESOLUTION|>--- conflicted
+++ resolved
@@ -142,45 +142,27 @@
 impl Compression {
 
     /// Compress the image section of bytes.
-<<<<<<< HEAD
-    pub fn compress_image_section(self, header: &Header, packed: ByteVec, pixel_section: IntRect) -> Result<ByteVec> {
+    pub fn compress_image_section(self, header: &Header, data: ByteVec, pixel_section: IntRect) -> Result<ByteVec> {
         let max_tile_size = header.default_block_pixel_size();
         assert!(pixel_section.validate(Some(max_tile_size)).is_ok(), "decompress tile coordinate bug");
-=======
-    pub fn compress_image_section(self, header: &Header, data: ByteVec, tile: IntRect) -> Result<ByteVec> {
-        use self::Compression::*;
->>>>>>> 99db3d2a
 
         use self::Compression::*;
         let compressed = match self {
-<<<<<<< HEAD
-            Uncompressed => return Ok(packed),
-            ZIP16 => zip::compress_bytes(&packed),
-            ZIP1 => zip::compress_bytes(&packed),
-            RLE => rle::compress_bytes(&packed),
-            PIZ => piz::compress_bytes(&header.channels, &packed, pixel_section),
-=======
             Uncompressed => return Ok(data),
             ZIP16 => zip::compress_bytes(&data),
             ZIP1 => zip::compress_bytes(&data),
             RLE => rle::compress_bytes(&data),
-//            PIZ => piz::compress_bytes(packed)?,
-            PXR24 => pxr24::compress(&header.channels, &data, tile),
->>>>>>> 99db3d2a
+            PIZ if false => piz::compress_bytes(&header.channels, &data, pixel_section), // TODO
+            PXR24 => pxr24::compress(&header.channels, &data, pixel_section),
             _ => return Err(Error::unsupported(format!("yet unimplemented compression method: {}", self)))
         };
 
         let compressed = compressed
             .map_err(|_| Error::invalid(format!("pixels cannot be compressed ({})", self)))?;
 
-<<<<<<< HEAD
-        if compressed.len() < packed.len() {
-            Ok(compressed) // only return compressed data if it is smaller than uncompressed
-=======
         if compressed.len() < data.len() {
             // FIXME handle endianness
             Ok(compressed)
->>>>>>> 99db3d2a
         }
         else {
             Ok(data)
@@ -195,12 +177,8 @@
         let expected_byte_size = pixel_section.size.area() * header.channels.bytes_per_pixel; // FIXME this needs to account for subsampling anywhere
 
         if data.len() == expected_byte_size {
-<<<<<<< HEAD
+            // FIXME handle endianness
             Ok(data) // the compressed data was larger than the raw data, so the raw data has been written
-=======
-            // FIXME handle endianness
-            Ok(data) // the raw data was smaller than the compressed data, so the raw data has been written
->>>>>>> 99db3d2a
         }
 
         else {
@@ -210,14 +188,9 @@
                 ZIP16 => zip::decompress_bytes(&data, expected_byte_size),
                 ZIP1 => zip::decompress_bytes(&data, expected_byte_size),
                 RLE => rle::decompress_bytes(&data, expected_byte_size),
-<<<<<<< HEAD
-                PIZ => piz::decompress_bytes(&header.channels, data, pixel_section, expected_byte_size),
-                _ => return Err(Error::unsupported(format!("yet unimplemented decompression method: {}", self)))
-=======
-//                PIZ => piz::decompress_bytes(header, data, tile, expected_byte_size),
-                PXR24 => pxr24::decompress(&header.channels, &data, tile, expected_byte_size),
+                PIZ if false => piz::decompress_bytes(&header.channels, data, pixel_section, expected_byte_size), // TODO
+                PXR24 => pxr24::decompress(&header.channels, &data, pixel_section, expected_byte_size),
                 _ => return Err(Error::unsupported(format!("yet unimplemented compression method: {}", self)))
->>>>>>> 99db3d2a
             };
 
             // map all errors to compression errors
